[
  {
    "symbol": "sol",
    "chain": "solana",
    "address": "So11111111111111111111111111111111111111112"
  },
  {
    "symbol": "jup",
    "chain": "solana",
    "address": "JUPyiwrYJFskUPiHa7hkeR8VUtAeFoSYbKedZNsDvCN"
  },
  {
    "symbol": "w",
    "chain": "solana",
    "address": "85VBFQZC9TZkfaptBWjvUw7YbZjy52A6mjtPGjstQAmQ"
  },
  {
    "symbol": "pyth",
    "chain": "solana",
    "address": "HZ1JovNiVvGrGNiiYvEozEVgZ58xaU3RKwX8eACQBCt3"
  },
  {
    "symbol": "jto",
    "chain": "solana",
    "address": "jtojtomepa8beP8AuQc6eXt5FriJwfFMwQx2v2f9mCL"
  },
  {
    "symbol": "wif",
    "chain": "solana",
    "address": "EKpQGSJtjMFqKZ9KQanSqYXRcF8fBopzLHYxdM65zcjm"
  },
  {
    "symbol": "bonk",
    "chain": "solana",
    "address": "DezXAZ8z7PnrnRJjz3wXBoRgixCa6xjnB7YaB1pPB263"
  },
  {
    "symbol": "neon",
    "chain": "solana",
    "address": "NeonTjSjsuo3rexg9o6vHuMXw62f9V7zvmu8M8Zut44"
  },
  {
    "symbol": "ray",
    "chain": "solana",
    "address": "4k3Dyjzvzp8eMZWUXbBCjEvwSkkk59S5iCNLY3QrkX6R"
  },
  {
    "symbol": "bome",
    "chain": "solana",
    "address": "ukHH6c7mMyiWCf1b9pnWe25TSpkDDt3H5pQZgZ74J82"
  },
  {
    "symbol": "hnt",
    "chain": "solana",
    "address": "hntyVP6YFm1Hg25TN9WGLqM12b8TQmcknKrdu1oxWux"
  },
  {
    "symbol": "acf",
    "chain": "solana",
    "address": "2cZv8HrgcWSvC6n1uEiS48cEQGb1d3fiowP2rpa4wBL9"
  },
  {
    "symbol": "honey",
    "chain": "solana",
    "address": "4vMsoUT2BWatFweudnQM1xedRLfJgJ7hswhcpz4xgBTy"
  },
  {
    "symbol": "zeus",
    "chain": "solana",
    "address": "ZEUS1aR7aX8DFFJf5QjWj2ftDDdNTroMNGo8YoQm3Gq"
  },
  {
    "symbol": "gmt",
    "chain": "solana",
    "address": "7i5KKsX2weiTkry7jA4ZwSuXGhs5eJBEjY8vVxR4pfRx"
  },
  {
    "symbol": "srm",
    "chain": "solana",
    "address": "SRMuApVNdxXokk5GT7XD5cUUgXMBCoAz2LHeuAoKWRt"
  },
  {
    "symbol": "oxy",
    "chain": "solana",
    "address": "z3dn17yLaGMKffVogeFHQ9zWVcXgqgf3PQnDsNs2g6M"
  },
  {
    "symbol": "foxy",
    "chain": "solana",
    "address": "FoXyMu5xwXre7zEoSvzViRk3nGawHUp9kUh97y2NDhcq"
  },
  {
    "symbol": "$ggem",
    "chain": "solana",
    "address": "GGEMxCsqM74URiXdY46VcaSW73a4yfHfJKrJrUmDVpEF"
  },
  {
    "symbol": "boden",
    "chain": "solana",
    "address": "3psH1Mj1f7yUfaD5gh6Zj7epE8hhrMkMETgv5TshQA4o"
  },
  {
    "symbol": "fida",
    "chain": "solana",
    "address": "EchesyfXePKdLtoiZSL8pBe8Myagyy8ZRqsACNCFGnvp"
  },
  {
    "symbol": "mew",
    "chain": "solana",
    "address": "MEW1gQWJ3nEXg2qgERiKu7FAFj79PHvQVREQUzScPP5"
  },
  {
    "symbol": "$cwif",
    "chain": "solana",
    "address": "7atgF8KQo4wJrD5ATGX7t1V2zVvykPJbFfNeVf1icFv1"
  },
  {
    "symbol": "mplx",
    "chain": "solana",
    "address": "METAewgxyPbgwsseH8T16a39CQ5VyVxZi9zXiDPY18m"
  },
  {
    "symbol": "orca",
    "chain": "solana",
    "address": "orcaEKTdK7LKz57vaAYr9QeNsVEPfiu6QeMU1kektZE"
  },
  {
    "symbol": "rndr",
    "chain": "solana",
    "address": "rndrizKT3MK1iimdxRdWabcF7Zg7AR5T4nud4EkHBof"
  },
  {
    "symbol": "nos",
    "chain": "solana",
    "address": "nosXBVoaCTtYdLvKY6Csb4AC8JCdQKKAaWYtx2ZMoo7"
  },
  {
    "symbol": "rlb",
    "chain": "solana",
    "address": "RLBxxFkseAZ4RgJH3Sqn8jXxhmGoz9jWxDNJMh8pL7a"
  },
  {
    "symbol": "crown",
    "chain": "solana",
    "address": "GDfnEsia2WLAW5t8yx2X5j2mkfA74i5kwGdDuZHt7XmG"
  },
  {
    "symbol": "zbc",
    "chain": "solana",
    "address": "zebeczgi5fSEtbpfQKVZKCJ3WgYXxjkMUkNNx7fLKAF"
  },
  {
    "symbol": "jlp",
    "chain": "solana",
    "address": "27G8MtK7VtTcCHkpASjSDdkWWYfoqT6ggEuKidVJidD4"
  },
  {
    "symbol": "shdw",
    "chain": "solana",
    "address": "SHDWyBxihqiCj6YekG2GUr7wqKLeLAMK1gHZck9pL6y"
  },
  {
    "symbol": "mnde",
    "chain": "solana",
    "address": "MNDEFzGvMt87ueuHvVU9VcTqsAP5b3fTGPsHuuPA5ey"
  },
  {
    "symbol": "acs",
    "chain": "solana",
    "address": "5MAYDfq5yxtudAhtfyuMBuHZjgAbaS9tbEyEQYAhDS5y"
  },
  {
    "symbol": "mobile",
    "chain": "solana",
    "address": "mb1eu7TzEc71KxDpsmsKoucSSuuoGLv1drys1oP2jh6"
  },
  {
    "symbol": "maps",
    "chain": "solana",
    "address": "MAPS41MDahZ9QdKXhVa4dWB9RuyfV4XqhyAZ8XcYepb"
  },
  {
    "symbol": "atlas",
    "chain": "solana",
    "address": "ATLASXmbPQxBUYbxPsV97usA3fPQYEqzQBUHgiFCUsXx"
  },
  {
    "symbol": "$myro",
    "chain": "solana",
    "address": "HhJpBhRRn4g56VsyLuT8DL5Bv31HkXqsrahTTUCZeZg4"
  },
  {
    "symbol": "smog",
    "chain": "solana",
    "address": "FS66v5XYtJAFo14LiPz5HT93EUMAHmYipCfQhLpU4ss8"
  },
  {
    "symbol": "wen",
    "chain": "solana",
    "address": "WENWENvqqNya429ubCdR81ZmD69brwQaaBYY6p3LCpk"
  },
  {
    "symbol": "media",
    "chain": "solana",
    "address": "ETAtLmCmsoiEEKfNrHKJ2kYy3MoABhU6NQvpSfij5tDs"
  },
  {
    "symbol": "slerf",
    "chain": "solana",
    "address": "7BgBvyjrZX1YKz4oh9mjb8ZScatkkwb8DzFx7LoiVkM3"
  },
  {
    "symbol": "phy",
    "chain": "solana",
    "address": "EswgBj2hZKdgovX2ihWSUDnuBg9VNbGmSGoH5yjNsPRa"
  },
  {
    "symbol": "popcat",
    "chain": "solana",
    "address": "7GCihgDB8fe6KNjn2MYtkzZcRjQy3t9GHdC8uHYmW2hr"
  },
  {
    "symbol": "lfnty",
    "chain": "solana",
    "address": "LFNTYraetVioAPnGJht4yNg2aUZFXR776cMeN9VMjXp"
  },
  {
    "symbol": "soeth",
    "chain": "solana",
    "address": "2FPyTwcZLUg1MDrwsyoP4D6s1tM7hAkHYRjkNb5w6Pxk"
  },
  {
    "symbol": "slnd",
    "chain": "solana",
    "address": "SLNDpmoWTVADgEdndyvWzroNL7zSi1dF9PC3xHGtPwp"
  },
  {
    "symbol": "scs",
    "chain": "solana",
    "address": "SCSuPPNUSypLBsV4darsrYNg4ANPgaGhKhsA3GmMyjz"
  },
  {
    "symbol": "hxd",
    "chain": "solana",
    "address": "3dgCCb15HMQSA4Pn3Tfii5vRk7aRqTH95LJjxzsG2Mug"
  },
  {
    "symbol": "whales",
    "chain": "solana",
    "address": "GTH3wG3NErjwcf7VGCoXEXkgXSHvYhx5gtATeeM5JAS1"
  },
  {
    "symbol": "pip",
    "chain": "solana",
    "address": "HHjoYwUp5aU6pnrvN4s2pwEErwXNZKhxKGYjRJMoBjLw"
  },
  {
    "symbol": "sc",
    "chain": "solana",
    "address": "6D7NaB2xsLd7cauWu1wKk6KBsJohJmP2qZH9GEfVi5Ui"
  },
  {
    "symbol": "polis",
    "chain": "solana",
    "address": "poLisWXnNRwC6oBu1vHiuKQzFjGL4XDSu4g9qjz9qVk"
  },
  {
    "symbol": "lst",
    "chain": "solana",
    "address": "LSTxxxnJzKDFSLr4dUkPcmCf5VyryEqzPLz5j4bpxFp"
  },
  {
    "symbol": "atr",
    "chain": "solana",
    "address": "ATRLuHph8dxnPny4WSNW7fxkhbeivBrtWbY6BfB4xpLj"
  },
  {
    "symbol": "like",
    "chain": "solana",
    "address": "3bRTivrVsitbmCTGtqwp7hxXPsybkjn4XLNtPsHqa3zR"
  },
  {
    "symbol": "asv",
    "chain": "solana",
    "address": "AxaTJdRuuc3626FtPWdQCMcWPH6yzgxXKWbFCZN3TMgy"
  },
  {
    "symbol": "cost",
    "chain": "solana",
    "address": "Av6qVigkb7USQyPXJkUvAEm4f599WTRvd75PUWBA9eNm"
  },
  {
    "symbol": "mngo",
    "chain": "solana",
    "address": "MangoCzJ36AjZyKwVj3VnYU4GTonjfVEnJmvvWaxLac"
  },
  {
    "symbol": "otk",
    "chain": "solana",
    "address": "octo82drBEdm8CSDaEKBymVn86TBtgmPnDdmE64PTqJ"
  },
  {
    "symbol": "dpln",
    "chain": "solana",
    "address": "J2LWsSXx4r3pYbJ1fwuX5Nqo7PPxjcGPpUb2zHNadWKa"
  },
  {
    "symbol": "sns",
    "chain": "solana",
    "address": "SNSNkV9zfG5ZKWQs6x4hxvBRV6s8SqMfSGCtECDvdMd"
  },
  {
    "symbol": "khai",
    "chain": "solana",
    "address": "3TWgDvYBL2YPET2LxnWAwsMeoA8aL4DutNuwat2pKCjC"
  },
  {
    "symbol": "btc",
    "chain": "solana",
    "address": "3NZ9JMVBmGAqocybic2c7LQCJScmgsAZ6vQqTDzcqmJh"
  },
  {
    "symbol": "eth",
    "chain": "solana",
    "address": "7vfCXTUXx5WJV5JADk17DUJ4ksgau7utNKj4b963voxs"
  },
  {
    "symbol": "aury",
    "chain": "solana",
    "address": "AURYydfxJib1ZkTir1Jn1J9ECYUtjb6rKQVmtYaixWPP"
  },
  {
    "symbol": "taki",
    "chain": "solana",
    "address": "Taki7fi3Zicv7Du1xNAWLaf6mRK7ikdn77HeGzgwvo4"
  },
  {
    "symbol": "mxm",
    "chain": "solana",
    "address": "H53UGEyBrB9easo9ego8yYk7o4Zq1G5cCtkxD3E3hZav"
  },
  {
    "symbol": "moutai",
    "chain": "solana",
    "address": "45EgCwcPXYagBC7KqBin4nCFgEZWN7f3Y6nACwxqMCWX"
  },
  {
    "symbol": "samo",
    "chain": "solana",
    "address": "7xKXtg2CW87d97TXJSDpbD5jBkheTqA83TZRuJosgAsU"
  },
  {
    "symbol": "inf",
    "chain": "solana",
    "address": "5oVNBeEEQvYi1cX3ir8Dx5n1P7pdxydbGF2X4TxVusJm"
  },
  {
    "symbol": "kin",
    "chain": "solana",
    "address": "kinXdEcpDQeHPEuQnqmUgtYykqKGVFq6CeVX5iAHJq6"
  },
  {
    "symbol": "chat",
    "chain": "solana",
    "address": "947tEoG318GUmyjVYhraNRvWpMX7fpBTDQFBoJvSkSG3"
  },
  {
    "symbol": "hxro",
    "chain": "solana",
    "address": "HxhWkVpk5NS4Ltg5nij2G671CKXFRKPK8vy271Ub4uEK"
  },
  {
    "symbol": "uxp",
    "chain": "solana",
    "address": "UXPhBoR3qG4UCiGNJfV7MqhHyFqKN68g45GoYvAeL2M"
  },
  {
    "symbol": "gst",
    "chain": "solana",
    "address": "AFbX8oGjGpmVFywbVouvhQSRmiW2aR1mohfahi4Y2AdB"
  },
  {
    "symbol": "fluxb",
    "chain": "solana",
    "address": "FLUXBmPhT3Fd1EDVFdg46YREqHBeNypn1h4EbnTzWERX"
  },
  {
    "symbol": "step",
    "chain": "solana",
    "address": "StepAscQoEioFxxWGnh2sLBDFp9d8rvKz2Yp39iDpyT"
  },
  {
    "symbol": "eurc",
    "chain": "solana",
    "address": "HzwqbKZw8HxMN6bF2yFZNrht3c2iXXzpKcFu7uBEDKtr"
  },
  {
    "symbol": "abr",
    "chain": "solana",
    "address": "a11bdAAuV8iB2fu7X6AxAvDTo1QZ8FXB3kk5eecdasp"
  },
  {
    "symbol": "baby",
    "chain": "solana",
    "address": "5hmf8Jt9puwoqiFQTb3vr22732ZTKYRLRw9Vo7tN3rcz"
  },
  {
    "symbol": "brz",
    "chain": "solana",
    "address": "FtgGSFADXBtroxq8VCausXRr2of47QBf5AS1NtZCu4GD"
  },
  {
    "symbol": "dio",
    "chain": "solana",
    "address": "BiDB55p4G3n1fGhwKFpxsokBMqgctL4qnZpDH1bVQxMD"
  },
  {
    "symbol": "slite",
    "chain": "solana",
    "address": "7eJCLyW5KkvzdzkVXs1ukA1WfFjCcocXjVit64tYcown"
  },
  {
    "symbol": "ponke",
    "chain": "solana",
    "address": "5z3EqYQo9HiCEs3R84RCDMu2n7anpDMxRhdK8PSWmrRC"
  },
  {
    "symbol": "iot",
    "chain": "solana",
    "address": "iotEVVZLEywoTn1QdwNPddxPWszn3zFhEot3MfL9fns"
  },
  {
    "symbol": "gari",
    "chain": "solana",
    "address": "CKaKtYvz6dKPyMvYq9Rh3UBrnNqYZAyd7iF4hJtjUvks"
  },
  {
    "symbol": "slim",
    "chain": "solana",
    "address": "xxxxa1sKNGwFtw2kFn8XauW9xq8hBZ5kVtcSesTT9fW"
  },
  {
    "symbol": "gene",
    "chain": "solana",
    "address": "GENEtH5amGSi8kHAtQoezp1XEXwZJ8vcuePYnXdKrMYz"
  },
  {
    "symbol": "bobaoppa",
    "chain": "solana",
    "address": "bobaM3u8QmqZhY1HwAtnvze9DLXvkgKYk3td3t8MLva"
  },
  {
    "symbol": "smole",
    "chain": "solana",
    "address": "9Ttyez3xiruyj6cqaR495hbBkJU6SUWdV6AmQ9MvbyyS"
  },
  {
    "symbol": "silly",
    "chain": "solana",
    "address": "7EYnhQoR9YM3N7UoaKRoA44Uy8JeaZV3qyouov87awMs"
  },
  {
    "symbol": "cwar",
    "chain": "solana",
    "address": "HfYFjMKNZygfMC8LsQ8LtpPsPxEJoXJx4M6tqi75Hajo"
  },
  {
    "symbol": "crown",
    "chain": "solana",
    "address": "GDfnEsia2WLAW5t8yx2X5j2mkfA74i5kwGdDuZHt7XmG"
  },
  {
    "symbol": "zbc",
    "chain": "solana",
    "address": "zebeczgi5fSEtbpfQKVZKCJ3WgYXxjkMUkNNx7fLKAF"
  },
  {
    "symbol": "jlp",
    "chain": "solana",
    "address": "27G8MtK7VtTcCHkpASjSDdkWWYfoqT6ggEuKidVJidD4"
  },
  {
    "symbol": "shdw",
    "chain": "solana",
    "address": "SHDWyBxihqiCj6YekG2GUr7wqKLeLAMK1gHZck9pL6y"
  },
  {
    "symbol": "mnde",
    "chain": "solana",
    "address": "MNDEFzGvMt87ueuHvVU9VcTqsAP5b3fTGPsHuuPA5ey"
  },
  {
    "symbol": "acs",
    "chain": "solana",
    "address": "5MAYDfq5yxtudAhtfyuMBuHZjgAbaS9tbEyEQYAhDS5y"
  },
  {
    "symbol": "mobile",
    "chain": "solana",
    "address": "mb1eu7TzEc71KxDpsmsKoucSSuuoGLv1drys1oP2jh6"
  },
  {
    "symbol": "maps",
    "chain": "solana",
    "address": "MAPS41MDahZ9QdKXhVa4dWB9RuyfV4XqhyAZ8XcYepb"
  },
  {
    "symbol": "atlas",
    "chain": "solana",
    "address": "ATLASXmbPQxBUYbxPsV97usA3fPQYEqzQBUHgiFCUsXx"
  },
  {
    "symbol": "$myro",
    "chain": "solana",
    "address": "HhJpBhRRn4g56VsyLuT8DL5Bv31HkXqsrahTTUCZeZg4"
  },
  {
    "symbol": "smog",
    "chain": "solana",
    "address": "FS66v5XYtJAFo14LiPz5HT93EUMAHmYipCfQhLpU4ss8"
  },
  {
    "symbol": "wen",
    "chain": "solana",
    "address": "WENWENvqqNya429ubCdR81ZmD69brwQaaBYY6p3LCpk"
  },
  {
    "symbol": "media",
    "chain": "solana",
    "address": "ETAtLmCmsoiEEKfNrHKJ2kYy3MoABhU6NQvpSfij5tDs"
  },
  {
    "symbol": "slerf",
    "chain": "solana",
    "address": "7BgBvyjrZX1YKz4oh9mjb8ZScatkkwb8DzFx7LoiVkM3"
  },
  {
    "symbol": "phy",
    "chain": "solana",
    "address": "EswgBj2hZKdgovX2ihWSUDnuBg9VNbGmSGoH5yjNsPRa"
  },
  {
    "symbol": "popcat",
    "chain": "solana",
    "address": "7GCihgDB8fe6KNjn2MYtkzZcRjQy3t9GHdC8uHYmW2hr"
  },
  {
    "symbol": "lfnty",
    "chain": "solana",
    "address": "LFNTYraetVioAPnGJht4yNg2aUZFXR776cMeN9VMjXp"
  },
  {
    "symbol": "soeth",
    "chain": "solana",
    "address": "2FPyTwcZLUg1MDrwsyoP4D6s1tM7hAkHYRjkNb5w6Pxk"
  },
  {
    "symbol": "slnd",
    "chain": "solana",
    "address": "SLNDpmoWTVADgEdndyvWzroNL7zSi1dF9PC3xHGtPwp"
  },
  {
    "symbol": "scs",
    "chain": "solana",
    "address": "SCSuPPNUSypLBsV4darsrYNg4ANPgaGhKhsA3GmMyjz"
  },
  {
    "symbol": "hxd",
    "chain": "solana",
    "address": "3dgCCb15HMQSA4Pn3Tfii5vRk7aRqTH95LJjxzsG2Mug"
  },
  {
    "symbol": "whales",
    "chain": "solana",
    "address": "GTH3wG3NErjwcf7VGCoXEXkgXSHvYhx5gtATeeM5JAS1"
  },
  {
    "symbol": "pip",
    "chain": "solana",
    "address": "HHjoYwUp5aU6pnrvN4s2pwEErwXNZKhxKGYjRJMoBjLw"
  },
  {
    "symbol": "sc",
    "chain": "solana",
    "address": "6D7NaB2xsLd7cauWu1wKk6KBsJohJmP2qZH9GEfVi5Ui"
  },
  {
    "symbol": "polis",
    "chain": "solana",
    "address": "poLisWXnNRwC6oBu1vHiuKQzFjGL4XDSu4g9qjz9qVk"
  },
  {
    "symbol": "lst",
    "chain": "solana",
    "address": "LSTxxxnJzKDFSLr4dUkPcmCf5VyryEqzPLz5j4bpxFp"
  },
  {
    "symbol": "atr",
    "chain": "solana",
    "address": "ATRLuHph8dxnPny4WSNW7fxkhbeivBrtWbY6BfB4xpLj"
  },
  {
    "symbol": "like",
    "chain": "solana",
    "address": "3bRTivrVsitbmCTGtqwp7hxXPsybkjn4XLNtPsHqa3zR"
  },
  {
    "symbol": "asv",
    "chain": "solana",
    "address": "AxaTJdRuuc3626FtPWdQCMcWPH6yzgxXKWbFCZN3TMgy"
  },
  {
    "symbol": "cost",
    "chain": "solana",
    "address": "Av6qVigkb7USQyPXJkUvAEm4f599WTRvd75PUWBA9eNm"
  },
  {
    "symbol": "mngo",
    "chain": "solana",
    "address": "MangoCzJ36AjZyKwVj3VnYU4GTonjfVEnJmvvWaxLac"
  },
  {
    "symbol": "otk",
    "chain": "solana",
    "address": "octo82drBEdm8CSDaEKBymVn86TBtgmPnDdmE64PTqJ"
  },
  {
    "symbol": "dpln",
    "chain": "solana",
    "address": "J2LWsSXx4r3pYbJ1fwuX5Nqo7PPxjcGPpUb2zHNadWKa"
  },
  {
    "symbol": "sns",
    "chain": "solana",
    "address": "SNSNkV9zfG5ZKWQs6x4hxvBRV6s8SqMfSGCtECDvdMd"
  },
  {
    "symbol": "khai",
    "chain": "solana",
    "address": "3TWgDvYBL2YPET2LxnWAwsMeoA8aL4DutNuwat2pKCjC"
  },
  {
    "symbol": "avax",
    "chain": "solana",
    "address": "KgV1GvrHQmRBY8sHQQeUKwTm2r2h8t4C8qt12Cw1HVE"
  },
  {
    "symbol": "near",
    "chain": "solana",
    "address": "BYPsjxa3YuZESQz1dKuBw1QSFCSpecsm8nCQhY5xbU1Z"
  },
  {
    "symbol": "ftm",
    "chain": "solana",
    "address": "EsPKhGTMf3bGoy4Qm7pCv3UCcWqAmbC1UGHBTDxRjjD4"
  },
  {
    "symbol": "popcat",
    "chain": "solana",
    "address": "7GCihgDB8fe6KNjn2MYtkzZcRjQy3t9GHdC8uHYmW2hr"
  },
  {
<<<<<<< HEAD
=======
    "symbol": "inj",
    "chain": "ethereum",
    "address": "0xe28b3B32B6c345A34Ff64674606124Dd5Aceca30"
  },
  {
>>>>>>> 068a606e
    "symbol": "ethfi",
    "chain": "ethereum",
    "address": "0xFe0c30065B384F05761f15d0CC899D4F9F9Cc0eB"
  },
  {
    "symbol": "ton",
    "chain": "ethereum",
    "address": "0x582d872A1B094FC48F5DE31D3B73F2D9bE47def1"
  },
  {
    "symbol": "pepe",
    "chain": "ethereum",
    "address": "0x6982508145454Ce325dDbE47a25d4ec3d2311933"
  },
  {
    "symbol": "rndr",
    "chain": "ethereum",
    "address": "0x6De037ef9aD2725EB40118Bb1702EBb27e4Aeb24"
  },
  {
    "symbol": "bnb",
    "chain": "ethereum",
    "address": "0xB8c77482e45F1F44dE1745F52C74426C631bDD52"
  },
  {
    "symbol": "xrp",
    "chain": "bsc",
    "address": "0x1D2F0da169ceB9fC7B3144628dB156f3F6c60dBE"
  },
  {
    "symbol": "shib",
    "chain": "ethereum",
    "address": "0x95aD61b0a150d79219dCF64E1E6Cc01f0B64C4cE"
  },
  {
    "symbol": "link",
    "chain": "ethereum",
    "address": "0x514910771AF9Ca656af840dff83E8264EcF986CA"
  },
  {
    "symbol": "uni",
    "chain": "ethereum",
    "address": "0x1f9840a85d5aF5bf1D1762F925BDADdC4201F984"
  },
  {
    "symbol": "matic",
    "chain": "ethereum",
    "address": "0x7D1AfA7B718fb893dB30A3aBc0Cfc608AaCfeBB0"
  },
  {
    "symbol": "atom",
    "chain": "bsc",
    "address": "0x0Eb3a705fc54725037CC9e008bDede697f62F335"
  },
  {
    "symbol": "op",
    "chain": "optimism",
    "address": "0x4200000000000000000000000000000000000042"
  },
  {
    "symbol": "arb",
    "chain": "arbitrum",
    "address": "0x912CE59144191C1204E64559FE8253a0e49E6548"
  },
  {
    "symbol": "kas",
    "chain": "ethereum",
    "address": "0x112b08621E27e10773ec95d250604a041f36C582"
  },
  {
    "symbol": "mkr",
    "chain": "ethereum",
    "address": "0x9f8F72aA9304c8B593d555F12eF6589cC3A579A2"
  },
  {
    "symbol": "gala",
    "chain": "ethereum",
    "address": "0xd1d2Eb1B1e90B638588728b4130137D262C87cae"
  },
  {
    "symbol": "floki",
    "chain": "ethereum",
    "address": "0xcf0C122c6b73ff809C693DB761e7BaeBe62b6a2E"
  },
  {
    "symbol": "aave",
    "chain": "ethereum",
    "address": "0x7Fc66500c84A76Ad7e9c93437bFc5Ac33E2DDaE9"
  },
  {
    "symbol": "ena",
    "chain": "ethereum",
    "address": "0x57e114B691Db790C35207b2e685D4A43181e6061"
  },
  {
    "symbol": "qnt",
    "chain": "ethereum",
    "address": "0x4a220E6096B25EADb88358cb44068A3248254675"
  },
  {
    "symbol": "beam",
    "chain": "ethereum",
    "address": "0x62D0A8458eD7719FDAF978fe5929C6D342B0bFcE"
  },
  {
    "symbol": "rbn",
    "chain": "ethereum",
    "address": "0x6123B0049F904d730dB3C36a31167D9d4121fA6B"
  },
  {
    "symbol": "sand",
    "chain": "polygon",
    "address": "0xBbba073C31bF03b8ACf7c28EF0738DeCF3695683"
  }
]<|MERGE_RESOLUTION|>--- conflicted
+++ resolved
@@ -660,14 +660,11 @@
     "address": "7GCihgDB8fe6KNjn2MYtkzZcRjQy3t9GHdC8uHYmW2hr"
   },
   {
-<<<<<<< HEAD
-=======
     "symbol": "inj",
     "chain": "ethereum",
     "address": "0xe28b3B32B6c345A34Ff64674606124Dd5Aceca30"
   },
   {
->>>>>>> 068a606e
     "symbol": "ethfi",
     "chain": "ethereum",
     "address": "0xFe0c30065B384F05761f15d0CC899D4F9F9Cc0eB"
