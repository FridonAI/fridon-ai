--- conflicted
+++ resolved
@@ -30,10 +30,19 @@
 
 class TestUtility(BaseUtility):
     async def arun(self, *args, **kwargs) -> str:
-<<<<<<< HEAD
-=======
+        return "You are the Superman!"
+    
+class TestToolInput(BaseToolInput):
+    pass
+from fridonai_core.plugins import BasePlugin, BaseToolInput
+from fridonai_core.plugins.utilities import BaseUtility
+from fridonai_core.plugins.tools import BaseTool
+
+from fridonai_core.graph import generate_response
+
+class TestUtility(BaseUtility):
+    async def arun(self, *args, **kwargs) -> str:
         print("sadasdas")
->>>>>>> 8127b114
         return "You are the Superman!"
     
 class TestToolInput(BaseToolInput):
