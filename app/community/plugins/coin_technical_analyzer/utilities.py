--- conflicted
+++ resolved
@@ -34,13 +34,8 @@
 
         response_data = resp.json()
 
-<<<<<<< HEAD
-        print("Coin Responseeee", response_data)
-
-        if resp.status_code != 200 or len(response_data["error"]) > 0:
-            raise Exception(
-                f"Failed to fetch data from Kraken API. Status code: {resp.status_code}"
-            )
+        if resp.status_code != 200 or len(response_data['error']) > 0:
+            raise Exception(f"Failed to fetch data from Kraken API. Status code: {resp.status_code}")
 
         data = list(response_data["result"].values())[0]
         df = pd.DataFrame(
@@ -56,22 +51,6 @@
         df["close"] = df["close"].astype(float)
         df["volume"] = df["volume"].astype(float)
         df.set_index("date", inplace=True)
-=======
-        if resp.status_code != 200 or len(response_data['error']) > 0:
-            raise Exception(f"Failed to fetch data from Kraken API. Status code: {resp.status_code}")
-
-        data = list(response_data['result'].values())[0]
-        df = pd.DataFrame(data, columns=['time', 'open', 'high', 'low', 'close', 'vwap', 'volume', 'count'])
-        df.drop(columns=['vwap', 'count'], inplace=True)
-        df.rename(columns={'time': 'date'}, inplace=True)
-        df['date'] = pd.to_datetime(df['date'], unit='s')
-        df['open'] = df['open'].astype(float)
-        df['high'] = df['high'].astype(float)
-        df['low'] = df['low'].astype(float)
-        df['close'] = df['close'].astype(float)
-        df['volume'] = df['volume'].astype(float)
-        df.set_index('date', inplace=True)
->>>>>>> e846a7aa
         df = df.iloc[:-1]
         return df
 
