--- conflicted
+++ resolved
@@ -16,7 +16,7 @@
     description="A utility that allows you to analyze coin by technical indicators",
     args_schema=CoinTechnicalAnalyzerToolInput,
     utility=CoinTechnicalAnalyzerUtility(),
-<<<<<<< HEAD
+    examples=["analyze sol price chat for me", "what do you think about sol price?"]
 )
 
 
@@ -29,9 +29,6 @@
     description="A utility that allows you to list all available coin technical indicators",
     args_schema=CoinTechnicalIndicatorsListToolInput,
     utility=CoinTechnicalIndicatorsListUtility(),
-=======
-    examples=["analyze sol price chat for me", "what do you think about sol price?"]
->>>>>>> e846a7aa
 )
 
 
